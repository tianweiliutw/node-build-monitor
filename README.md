[![Build Status](https://travis-ci.org/marcells/node-build-monitor.svg?branch=master)](https://travis-ci.org/marcells/node-build-monitor)
[![Code Climate](https://codeclimate.com/github/marcells/node-build-monitor/badges/gpa.svg)](https://codeclimate.com/github/marcells/node-build-monitor)
[![Dependency Status](https://david-dm.org/marcells/node-build-monitor.svg)](https://david-dm.org/marcells/node-build-monitor)
[![Known Vulnerabilities](https://snyk.io/test/github/marcells/node-build-monitor/badge.svg)](https://snyk.io/test/github/marcells/node-build-monitor)
[![Stories in Ready](https://badge.waffle.io/marcells/node-build-monitor.png?label=ready&title=Ready)](https://waffle.io/marcells/node-build-monitor)

## node-build-monitor

> A __Build Monitor__ written in __Node.js__, which supports several build services. It can __be easily extended__ to support new services. You can __mix different services__ as you like and you'll always see the newest builds in its __responsive and themable web frontend__ automatically. And finally, everything is prepared to run as a __Docker__ container.

__Here's a demo:__ http://builds.mspi.es <sub><sup>([other themes](#theming-support))</sup></sub>
<br />
<sub>(automatically deployed from [this repository](docker/) with [Tutum](https://www.tutum.co) as a [Docker](https://www.docker.com/) container to the [Microsoft Azure Cloud](http://azure.microsoft.com/))</sub>

[![Screenshot](docs/node-build-monitor.png?raw=true)](docs/node-build-monitor.png?raw=true)

### Supported services

- [Travis CI](https://travis-ci.org/) <sub><sup>([Configuration](#travis-ci))</sup></sub>
- [Jenkins](http://jenkins-ci.org/) <sub><sup>([Configuration](#jenkins))</sup></sub>
- [TeamCity](https://www.jetbrains.com/teamcity/) <sub><sup>([Configuration](#teamcity))</sup></sub>
- [Visual Studio Team Services](http://www.visualstudio.com/) <sub><sup>([Configuration](#visual-studio-team-services))</sup></sub>
- [Team Foundation Server 2013 and lower (on-premise) via tfs-proxy](https://github.com/marcells/tfs-proxy) <sub><sup>([Configuration](#team-foundation-server-2013-and-lower-on-premise))</sup></sub>
- [Team Foundation Server 2015/2017 (on-premise) ](https://www.visualstudio.com/en-us/products/tfs-overview-vs.aspx) <sub><sup>([Configuration](#team-foundation-server-20152017-on-premise))</sup></sub>
- [GitLab (on-premise, beta)](https://gitlab.com) <sub><sup>([Configuration](#gitlab-on-premise-beta))</sup></sub>
- [BuddyBuild](https://buddybuild.com) <sub><sup>([Configuration](#buddybuild))</sup></sub>
- [Bamboo](https://www.atlassian.com/software/bamboo) <sub><sup>([Configuration](#bamboo))</sup></sub>
- [Bitbucket Pipelines](https://bitbucket.org/product/features/pipelines) <sub><sup>([Configuration](#bitbucket-pipelines))</sup></sub>

Feel free to make a [Fork](https://github.com/marcells/node-build-monitor/fork) of this repository and add another service.

Jump to the [configuration documentation](#configuration) and see how the services are configured.

### Quickstart

You have three options:

- Run node-build-monitor [by downloading the standalone version](#run-the-standalone-version-easiest-way) <sub><sup>(easiest way to run it)</sup></sub>
- Run node-build-monitor [manually with node](#run-it-manually-during-development) <sub><sup>(preferred during development)</sup></sub>
- Run node-build-monitor [with Docker](#run-it-with-docker-in-production) <sub><sup>(preferred in production)</sup></sub>

### Configuration

The build monitor configuration can be placed in one of the following locations:
1. `%HomeDirectory%/node-build-monitor-config.json`
2. `%PathOfExecutable%/config.json` (only for the standalone version)
3. `app/config.json`

```json
{
  "monitor": {
    "interval": 30000,
    "numberOfBuilds": 12,
    "latestBuildOnly": false,
    "sortOrder": "date",
    "debug": true
  },
  "services": [
    {
      "name": "Travis",
      "configuration": {
        "slug": "node-build-monitor"
      }
    },
    {
      "name": "Travis",
      "configuration": {
        "slug": "marcells/bloggy"
      }
    }
  ]
}
```

In the `monitor` section you can set up some general settings:

| Setting           | Description
|-------------------|---------------------------------------------------------------------------------------------------------------------
| `interval`        | The update interval (in milliseconds)
| `numberOfBuilds`  | The number of builds, which will be read and displayed in the web frontend (ignored if `latestBuildOnly` is enabled)
| `latestBuildOnly` | Will only retrieve single latest build from each service configuration
| `sortOrder`       | The sort order for buils, options : `project`, `date`
| `debug`           | Enable or disable some debug output on the console

The `services` section accepts an array, each describing a single build service configuration (you are allowed to mix different services):
- the `name` setting refers to the used service
- the `configuration` setting refers to its configuration, which may differ from each service (see below)

#### Travis CI

Supports the [Travis CI](https://travis-ci.org/) build service.

```json
{
  "name": "Travis",
  "configuration": {
    "slug": "marcells/node-build-monitor"
  }
}
```

| Setting      | Description
|--------------|--------------------------------------------------------------------------------------------
| `slug`       | The name of the build (usually your GitHub user name and the project name)
| `url`        | The Travis CI server (travis-ci.org, travis-ci.com). Defaults to travis-ci.org.
| `token`      | The Travis access token, to access your private builds (can be found on your Accounts page)

#### Jenkins

Supports the [Jenkins](http://jenkins-ci.org/) build service. The service can
operate in single-job or single-view mode. In single-job mode, the builds of
a selected Jenkins job are shown. In single-view mode, the builds of all the
jobs in a given Jenkins view are shown. In both modes, one can limit the
maximum number of recent builds per job.

```json
{
  "name": "Jenkins",
  "configuration": {
    "url": "http://jenkins-server:8080",
    "username": "jenkins_username",
    "password": "jenkins_password",
    "job": "JenkinsJobName",
    "numberOfBuildsPerJob": 3,
    "options": {
      "strictSSL": false
    }
  }
}
```

| Setting      | Description
|--------------|------------------------------------------------------------------------------------------------------------------
| `url`        | The url to the Jenkins server
| `username`   | Your Jenkins user name
| `password`   | Your Jenkins password
| `job`        | The name of the Jenkins job whose builds are to be shown in single-job mode. Takes precedence over `view` if both are given.
| `view`       | The name of the Jenkins view whose jobs and builds are to be shown in single-view mode. Optional.
| `options`    | The request options.
|              | Refer to [request module](https://github.com/request/request#requestdefaultsoptions) options for possible values
| `numberOfBuildsPerJob` | Limit the number of builds fetched for each job. Optional, defaults to no limitation.

#### TeamCity

Supports the [TeamCity](https://www.jetbrains.com/teamcity/) build service.

```json
{
  "name": "TeamCity",
  "configuration": {
    "url": "http://teamcity_username:teamcity_password@teamcity-server:8111",
    "buildConfigurationId": "TeamCityProject_TeamCityBuildConfiguration",
    "branch": "master",
    "authentication": "ntlm",
    "username": "teamcity_username",
    "password": "teamcity_password"
  }
}
```

| Setting                 | Description
|-------------------------|-----------------------------------------------------------------------------------------
| `url`                   | The url to the TeamCity server (including the credentials without a trailing backslash).
| `buildConfigurationId`  | The id of the TeamCity build configuration
| `branch`                | The name of branch that needs to be monitored. Will monitor all branches if not specified.
| `authentication`        | This option is only required if using 'ntlm' other option have no meaning
| `username`              | Your TeamCity user name (if required)
| `password`              | Your TeamCity password (if required)

#### Visual Studio Team Services

Supports the [Visual Studio Team Services](http://www.visualstudio.com/) build service.

```json
{
  "name": "Tfs",
  "configuration": {
    "collection": "DefaultCollection",
    "accountname": "vs_online_accountname",
    "username": "vs_online_username",
    "password": "vs_online_password"
  }
}
```

| Setting         | Description
|-----------------|----------------------------------------------------------------------------------------------------------------------------------------
| `collection`    | The name of the collection, which builds are displayed (selecting single team projects or build definitions is not supported currently)
| `accountname`   | Your Visual Studio Online account name (https://[accountname].visualstudio.com)
| `authentication`| This option is only required if using 'ntlm' other option have no meaning
| `username`      | Your Visual Studio Online user name (alternate credentials *User name (secondary)*) see info below
| `password`      | Your Visual Studio Online password (alternate credentials *Password*) see info below

To create the alternate credentials, please do the following steps:

  1. Login to your account
  2. Hover over your avatar (top right)
  3. Click on *Security*
  4. Click on *Alternate authentication credentials*
  5. Create and save the credentials

Get more information about OData and the different account/user name on [https://tfsodata.visualstudio.com/](https://tfsodata.visualstudio.com/).

#### Team Foundation Server 2013 and lower (on-premise)

Supports an on-premise Microsoft Team Foundation Server via the [tfs-proxy](https://github.com/marcells/tfs-proxy) bridge.

```json
{
  "name": "TfsProxy",
  "configuration": {
    "tfsProxyUrl": "http://tfs-proxy:4567/builds",
    "url": "http://tfs-server:8080/tfs/DefaultCollection",
    "username": "domain\\buildadmin",
    "password": "buildadmin_password"
  }
}
```

| Setting          | Description
|------------------|-----------------------------------------------------------------------------------------------------------------------------------------------------------------------------------------------------
| `tfsProxyUrl`    | The url to the [tfs-proxy](https://github.com/marcells/tfs-proxy). If you use Docker to run node-build-monitor and tfs-proxy, this setting can be omitted (see details below in the Docker section).
| `url`            | The full Team Collection Url, which builds are displayed (selecting single team projects or build definitions is not supported currently)
| `authentication` | This option is only required if using 'ntlm' other option have no meaning
| `username`       | User with permission to query build details
| `password`       | The password for the user

#### Team Foundation Server 2015/2017 (on-premise)

Supports an on-premise Microsoft Team Foundation Server 2015/2017 (and later).

```json
{
  "name": "Tfs2015",
  "configuration": {
    "url": "http://tfs-server:8080/tfs/DefaultCollection/TeamProject",
    "username": "domain\\buildadmin",
    "password": "buildadmin_password"
  }
}
```

| Setting         | Description
|-----------------|-------------------------------------------------------------------------------------
| `url`           | The full Team Collection Url, including the TeamProject, which builds are displayed
| `authentication`| This option is only required if using 'ntlm' other option have no meaning
| `username`      | User with permission to query build details
| `password`      | The password for the user (if using TFS 2017 see notes below)

_Important_: For TFS 2017 you have to [create a personal access token](https://www.visualstudio.com/en-us/docs/setup-admin/team-services/use-personal-access-tokens-to-authenticate). It only needs
the permission to read builds. Please use your username and the generated token as the password.


#### GitLab (on-premise, beta)

Supports an on-premise [GitLab](http://gitlab.com) Community Edition/Enterprise Edition with built-in CI server. Also supports [hosted gitlab](https://gitlab.com).

```json
{
  "name": "GitLab",
  "configuration": {
    "url": "http://gitlab.example.com:8080",
    "token": "secret_user_token",
    "additional_query": "&search=gitlab-org&starred=true",
    "numberOfPipelinesPerProject": 3,
    "slugs": [
      {
        "project": "gitlab-org/gitlab-ci-multi-runner",
        "ref": "master"
      }
    ]
  }
}
```

| Setting            | Description
|--------------------|-------------------------------------------------------------------------------------------------------------
| `url`              | GitLab server http(s) address string
| `token`            | Secret token string for the existing user to be used to authenticate against GitLab REST API
| `slugs`            | List of project slugs to display and check for builds. Defaults to `*/*` for all projects you have access to. Optional 'ref' attribute can be used to specify the branch.
| `intervals`        | How often (in integer of milliseconds) ...
<<<<<<< HEAD
| `additional_query` | Add [additional query parameters](https://gitlab.com/help/api/projects.md) so not too many projects are fetched.
=======
| `additional_query` | Add [additional query parameters](https://gitlab.com/help/api/projects.md) so not too many projects are fetched. 
| `numberOfPipelinesPerProject` | Limit the number of pipelines fetched for each project. Optional, defaults to no limitation.
>>>>>>> 75044904

Because API V4 returns **all** internal and public projects by default, you propably
want to set `additional_query` as well. Good choices could be `&owned=true` or `&membership=true`.

#### BuddyBuild

Supports [BuddyBuild](https://buddybuild.com/) build service

```json
{
  "name": "BuddyBuild",
  "configuration": {
    "project_name": "Android",
    "app_id": "Your-App-ID",
    "url": "https://api.buddybuild.com/v1/apps",
    "access_token": "Your-Access-Token",
    "build_id": "",
    "branch": "develop"
  }
}
```

| Setting          | Description
|------------------|----------------------------------------------------------------------------------------------------------------------------------------------------------------------------------------
| `project_name`   | Label of the project name, normally IOS or Android. Required only, if your app_id is provided.
| `app_id`         | BuddyBuild Application ID. Leave empty to get all the builds for your user token.
| `url`            | BuddyBuild Build Query url
| `access_token`   | Secret token string for the existing user to be used to authenticate against BuddyBuild REST API (if `BUILDBUDDY_ACCESS_TOKEN` environment variable is set, this setting is overwritten)
| `build_id`       | Leave empty to get the latest build. Provide the build ID to query that specific build.
| `branch`         | Name of the branch

#### Bamboo

Supports [Bamboo](https://www.atlassian.com/software/bamboo) build service

```json
{
  "name": "Bamboo",
  "configuration": {
    "url": "http://yourbamboo.com",
    "planKey": "Plan-Key",
    "username": "user",
    "password": "pass"
  }
}
```

| Setting          | Description
|------------------|------------------------------------
| `url`            | URL of the Bamboo host
| `planKey`        | Plan-Key
| `username`       | HTTP-Basic-Auth Username (optional)
| `password`       | HTTP-Basic-Auth Password (optional)

#### Bitbucket Pipelines

Supports [Bitbucket Pipelines](https://bitbucket.org/product/features/pipelines) build service

```json
{
  "name": "BitbucketPipelines",
  "configuration": {
    "apiKey": "key",
    "username": "username",
    "slug": "slug"
  }
}
```

| Setting          | Description
|------------------|------------------------------------
| `apiKey`         | The API key on the Bitbucket settings
| `username`       | The account username
| `slug`           | The name of the project

### Run the standalone version (easiest way)

1. Download the [latest release](https://github.com/marcells/node-build-monitor/releases/latest) for Linux (x64), MacOS (x64) or Windows (x64)
2. Place a file `config.json` next to the executable (see the description of the file in the [configuration section](#configuration) above)
3. Run the executable
4. Open your browser and navigate to [http://localhost:3000](http://localhost:3000) (switch to fullscreen for the best experience)

### Run it manually (during development)

1. Pull the repository
2. Run `npm install`
3. Place a file `config.json` in the app folder (see the description of the file in the [configuration section](#configuration) above)
4. Run the build monitor with `node app/app.js`
5. Open your browser and navigate to [http://localhost:3000](http://localhost:3000) (switch to fullscreen for the best experience)

Run `grunt` to execute the tests and check the source code with [JSHint](http://jshint.com/).

### Run it with Docker (in production)

You can try out or install the build monitor with [Docker](https://www.docker.com/) easily.

__TL;DR:__ Go to the [docker directory](docker/), edit the file `config.json` and execute the script, which you need.

Below, each step of the script is explained in detail.

#### 1. Create Dockerfile

Create a `Dockerfile` with the following content (just this one line). You can find information about the base image [here](https://registry.hub.docker.com/u/marcells/node-build-monitor/dockerfile/).
```
FROM marcells/node-build-monitor
```

#### 2. Create configuration and set up the build monitor
Place a file `config.json` next to the `Dockerfile` and configure the services:
```json
{
  "monitor": {
    "interval": 30000,
    "numberOfBuilds": 12,
    "latestBuildOnly": false,
    "sortOrder": "date",
    "debug": true
  },
  "services": [
    {
      "name": "Travis",
      "configuration": {
        "slug": "marcells/bloggy"
      }
    },
    {
      "name": "Travis",
      "configuration": {
        "slug": "marcells/node-build-monitor"
      }
    }
  ]
}
```

See the description of this file in the configuration section above.

#### 3. Build your custom build monitor image

Build your custom node-build-monitor docker image. This will also include your configuration from the previous step.
```
docker build -t my-node-build-monitor .
```

#### 4. Run the container

##### a. Without tfs-proxy

Run a new container from your custom image and provide the exposed port 3000 a port number you want.
```
docker run -d -p 12345:3000 my-node-build-monitor
```

##### b. With tfs-proxy

If you want to get access to the tfs-proxy, then you need a slighly different command, which allows the build monitor container to access the tfs-proxy container.

1. Run the tfs-proxy container and give it a unique name.
2. Run a new container from your custom image, link the tfs-proxy container into it and provide the exposed port 3000 a port number you want (in this sample 12345).
```
docker run -d --name tfs-proxy marcells/tfs-proxy
docker run -d -p 12345:3000 --link tfs-proxy:tfs-proxy my-node-build-monitor
```

Ensure that you omit the `tfsProxyUrl` setting in your `config.json`, so that it can be determined automatically. [Here](https://docs.docker.com/userguide/dockerlinks/#container-linking) you'll get more information about container linking.

#### 5. Access it with your browser

Now open your browser and navigate to [http://localhost:12345](http://localhost:12345) to see your running or finished builds. Switch to fullscreen for the best experience.

### Theming support

Here you can check out the existing themes. Feel free to [add your own](#creating-a-new-theme) and make a pull request. It can be done very easy.

| Theme   | Description                                                                        | Preview
|---------|------------------------------------------------------------------------------------|-------------------------------------------
| default | Works best on bigger screens with a high resolution                                | [Demo](http://builds.mspi.es)
| lowres  | Works best on screens with a lower resolution                                      | [Demo](http://builds.mspi.es?theme=lowres)
| list    | Displays the builds as a list, instead of tiles                                    | [Demo](http://builds.mspi.es?theme=list)
| lingo   | Describes the build status in form of a hand-written sentence                      | [Demo](http://builds.mspi.es?theme=lingo)

You can switch the themes by the url parameter `theme`.
e.g.: [http://localhost:3000?theme=list](http://localhost:3000?theme=list)

#### Creating a new theme

If you want to create a new theme, you simply have to create one template file and one stylesheet in the following paths.
- Stylesheet: `app/public/stylesheets/themes/[name of theme]/style.css` (you can place dependent css files in this folder)
- Template: `app/public/templates/themes/[name of theme]/.html`

Please use a unique class prefix like `[name of theme]-theme` for your css, so that we do not run into any conflicts with other themes.

A list with the name `builds` with Knockout.js ViewModels [BuildViewModel](app/public/scripts/BuildViewModel.js) will be bound to the template. [Knockout.js](http://knockoutjs.com/) has a very low learning curve and provides a powerful data-binding mechanism.

Just check out the other themes to get sample code. It's quite easy to create new themes.

### Additional: Raspberry Pi Configuration

Here are some useful links, how to run the build monitor frontend on a Raspberry Pi.

- [Boot to browser](http://blog.niteoweb.com/raspberry-pi-boot-to-browser/)
- [Automatically turn the monitor off in the evening](http://glframebuffer.wordpress.com/2013/08/28/raspberrypi-how-to-turn-off-hdmi-from-raspberry-pi/)

This sample script can be used in a cronjob to automatically send your screen to sleep mode in the evening and wake it up in the morning.

```bash
#!/bin/bash

if [ $1 = 'on' ]; then
  tvservice -p;
  fbset -depth 8;
  fbset -depth 16;
  chvt 6;
  chvt 7;
  echo 'Switched Screen ON!'
fi

if [ $1 = 'off' ]; then
  tvservice -o
  echo 'Switched Screen OFF!'
fi
```

### License

The MIT License (MIT)

Copyright (c) 2017 Marcell Spies ([@marcells](https://twitter.com/marcells) | http://mspi.es)

Permission is hereby granted, free of charge, to any person obtaining a copy
of this software and associated documentation files (the "Software"), to deal
in the Software without restriction, including without limitation the rights
to use, copy, modify, merge, publish, distribute, sublicense, and/or sell
copies of the Software, and to permit persons to whom the Software is
furnished to do so, subject to the following conditions:

The above copyright notice and this permission notice shall be included in all
copies or substantial portions of the Software.

THE SOFTWARE IS PROVIDED "AS IS", WITHOUT WARRANTY OF ANY KIND, EXPRESS OR
IMPLIED, INCLUDING BUT NOT LIMITED TO THE WARRANTIES OF MERCHANTABILITY,
FITNESS FOR A PARTICULAR PURPOSE AND NONINFRINGEMENT. IN NO EVENT SHALL THE
AUTHORS OR COPYRIGHT HOLDERS BE LIABLE FOR ANY CLAIM, DAMAGES OR OTHER
LIABILITY, WHETHER IN AN ACTION OF CONTRACT, TORT OR OTHERWISE, ARISING FROM,
OUT OF OR IN CONNECTION WITH THE SOFTWARE OR THE USE OR OTHER DEALINGS IN THE
SOFTWARE.<|MERGE_RESOLUTION|>--- conflicted
+++ resolved
@@ -279,12 +279,8 @@
 | `token`            | Secret token string for the existing user to be used to authenticate against GitLab REST API
 | `slugs`            | List of project slugs to display and check for builds. Defaults to `*/*` for all projects you have access to. Optional 'ref' attribute can be used to specify the branch.
 | `intervals`        | How often (in integer of milliseconds) ...
-<<<<<<< HEAD
 | `additional_query` | Add [additional query parameters](https://gitlab.com/help/api/projects.md) so not too many projects are fetched.
-=======
-| `additional_query` | Add [additional query parameters](https://gitlab.com/help/api/projects.md) so not too many projects are fetched. 
 | `numberOfPipelinesPerProject` | Limit the number of pipelines fetched for each project. Optional, defaults to no limitation.
->>>>>>> 75044904
 
 Because API V4 returns **all** internal and public projects by default, you propably
 want to set `additional_query` as well. Good choices could be `&owned=true` or `&membership=true`.
